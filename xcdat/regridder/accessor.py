from typing import Any, Dict, Literal, Optional, Tuple

import xarray as xr

<<<<<<< HEAD
from xcdat.axis import CFAxisName, get_axis_coord
from xcdat.regridder import regrid2, xgcm
=======
from xcdat.axis import CFAxisKey, get_dim_coords
from xcdat.regridder import regrid2
>>>>>>> c5db7b2e
from xcdat.utils import _has_module

HorizontalRegridTools = Literal["xesmf", "regrid2"]
HORIZONTAL_REGRID_TOOLS = {"regrid2": regrid2.Regrid2Regridder}

# TODO: Test this conditional.
_has_xesmf = _has_module("xesmf")
if _has_xesmf:  # pragma: no cover
    from xcdat.regridder import xesmf

    HORIZONTAL_REGRID_TOOLS["xesmf"] = xesmf.XESMFRegridder  # type: ignore

VerticalRegridTools = Literal["xgcm"]
VERTICAL_REGRID_TOOLS = {"xgcm": xgcm.XGCMRegridder}


@xr.register_dataset_accessor(name="regridder")
class RegridderAccessor:
    """
    An accessor class that provides regridding attributes and methods on xarray
    Datasets through the ``.regridder`` attribute.

    Examples
    --------

    Import RegridderAccessor class:

    >>> import xcdat  # or from xcdat import regridder

    Use RegridderAccessor class:

    >>> ds = xcdat.open_dataset("/path/to/file")
    >>>
    >>> ds.regridder.<attribute>
    >>> ds.regridder.<method>
    >>> ds.regridder.<property>

    Parameters
    ----------
    dataset : xr.Dataset
        A Dataset object.
    """

    def __init__(self, dataset: xr.Dataset):
        self._ds: xr.Dataset = dataset

    @property
    def grid(self) -> xr.Dataset:
        """
        Returns ``xr.Dataset`` containing grid information.

        Returns
        -------
        xr.Dataset
            With data variables describing the grid.

        Raises
        ------
        ValueError
            If axis dimension coordinate variable is not correctly identified.
        ValueError
            If axis has multiple dimensions (only one is expected).
        """
        x, x_bnds = self._get_axis_data("X")
        y, y_bnds = self._get_axis_data("Y")

        with xr.set_options(keep_attrs=True):
            coords = {x.name: x.copy(), y.name: y.copy()}

            if x_bnds is not None:
                coords[x_bnds.name] = x_bnds.copy()

            if y_bnds is not None:
                coords[y_bnds.name] = y_bnds.copy()

        ds = xr.Dataset(coords, attrs=self._ds.attrs)

        ds = ds.bounds.add_missing_bounds()

        return ds

    def _get_axis_data(
        self, name: CFAxisKey
    ) -> Tuple[xr.DataArray, Optional[xr.DataArray]]:
        coord_var = get_dim_coords(self._ds, name)

        if isinstance(coord_var, xr.Dataset):
            raise ValueError(
                f"Multiple '{name}' axis dims were found in this dataset, "
                f"{list(coord_var.dims)}. Please drop the unused dimension(s) before"
                "getting grid information."
            )

        try:
            bounds_var = self._ds.bounds.get_bounds(name, coord_var.name)
        except KeyError:
            bounds_var = None

        return coord_var, bounds_var

    def horizontal_xesmf(
        self,
        data_var: str,
        output_grid: xr.Dataset,
        **options: Dict[str, Any],
    ) -> xr.Dataset:
        """
        Wraps the xESMF library providing access to regridding between
        structured rectilinear and curvilinear grids.

        Regrids ``data_var`` in dataset to ``output_grid``.

        Option documentation :py:func:`xcdat.regridder.xesmf.XESMFRegridder`

        Parameters
        ----------
        data_var: str
            Name of the variable in the `xr.Dataset` to regrid.
        output_grid : xr.Dataset
            Dataset containing output grid.
        options : Dict[str, Any]
            Dictionary with extra parameters for the regridder.

        Returns
        -------
        xr.Dataset
            With the ``data_var`` variable on the grid defined in ``output_grid``.

        Raises
        ------
        ValueError
            If tool is not supported.

        Examples
        --------

        Generate output grid:

        >>> output_grid = xcdat.create_gaussian_grid(32)

        Regrid data to output grid using xesmf:

        >>> ds.regridder.horizontal_xesmf("ts", output_grid)
        """
        # TODO: Test this conditional.
        if _has_xesmf:  # pragma: no cover
            regridder = HORIZONTAL_REGRID_TOOLS["xesmf"](
                self._ds, output_grid, **options
            )

            return regridder.horizontal(data_var, self._ds)
        else:  # pragma: no cover
            raise ModuleNotFoundError(
                "The `xesmf` package is required for horizontal regridding with "
                "`xesmf`. Make sure your platform supports `xesmf` and it is installed "
                "in your conda environment."
            )

    def horizontal_regrid2(
        self,
        data_var: str,
        output_grid: xr.Dataset,
        **options: Dict[str, Any],
    ) -> xr.Dataset:
        """
        Pure python implementation of CDAT's regrid2 horizontal regridder.

        Regrids ``data_var`` in dataset to ``output_grid`` using regrid2's
        algorithm.

        Options documentation :py:func:`xcdat.regridder.regrid2.Regrid2Regridder`

        Parameters
        ----------
        data_var: str
            Name of the variable in the `xr.Dataset` to regrid.
        output_grid : xr.Dataset
            Dataset containing output grid.
        options : Dict[str, Any]
            Dictionary with extra parameters for the regridder.

        Returns
        -------
        xr.Dataset
            With the ``data_var`` variable on the grid defined in ``output_grid``.

        Raises
        ------
        ValueError
            If tool is not supported.

        Examples
        --------
        Generate output grid:

        >>> output_grid = xcdat.create_gaussian_grid(32)

        Regrid data to output grid using regrid2:

        >>> ds.regridder.horizontal_regrid2("ts", output_grid)
        """
        regridder = HORIZONTAL_REGRID_TOOLS["regrid2"](self._ds, output_grid, **options)

        return regridder.horizontal(data_var, self._ds)

    def horizontal(
        self,
        data_var: str,
        output_grid: xr.Dataset,
        tool: HorizontalRegridTools = "xesmf",
        **options: Dict[str, Any],
    ) -> xr.Dataset:
        """
        Apply horizontal regridding to ``data_var`` of the current
        ``xr.Dataset`` to ``output_grid``.

        Supported tools:

        - xESMF (https://pangeo-xesmf.readthedocs.io/en/latest/)
           - Rectilinear and curvilinear grids
           - Find options at :py:func:`xcdat.regridder.xesmf.XESMFRegridder`
        - Regrid2
           - Rectilinear grids
           - Find options at :py:func:`xcdat.regridder.regrid2.Regrid2Regridder`

        Parameters
        ----------
        data_var: str
            Name of the variable in the ``xr.Dataset`` to regrid.
        output_grid : xr.Dataset
            Dataset containing output grid.
        tool : str
            Name of the regridding tool.
        **options : Dict[str, Any]
            These options are passed to the tool being used for regridding.
            See specific regridder documentation for available options.

        Returns
        -------
        xr.Dataset
            With the ``data_var`` variable on the grid defined in ``output_grid``.

        Raises
        ------
        ValueError
            If tool is not supported.

        Examples
        --------

        Create destination grid:

        >>> output_grid = xcdat.create_uniform_grid(-90, 90, 4.0, -180, 180, 5.0)

        Regrid variable using "xesmf":

        >>> ds.regridder.horizontal("ts", output_grid, tool="xesmf", method="bilinear")

        Regrid variable using "regrid2":

        >>> ds.regridder.horizontal("ts", output_grid, tool="regrid2")

        Use convenience methods:

        >>> ds.regridder.horizontal_xesmf("ts", output_grid, method="bilinear")

        >>> ds.regridder.horizontal_regrid2("ts", output_grid)
        """
        # TODO: Test this conditional.
        if tool == "xesmf" and not _has_xesmf:  # pragma: no cover
            raise ModuleNotFoundError(
                "The `xesmf` package is required for horizontal regridding with "
                "`xesmf`. Make sure your platform supports `xesmf` and it is installed "
                "in your conda environment."
            )

        try:
            regrid_tool = HORIZONTAL_REGRID_TOOLS[tool]
        except KeyError as e:
            raise ValueError(
                f"Tool {e!s} does not exist, valid choices {list(HORIZONTAL_REGRID_TOOLS)}"
            )

        regridder = regrid_tool(self._ds, output_grid, **options)
        output_ds = regridder.horizontal(data_var, self._ds)

        return output_ds

    def vertical(
        self,
        data_var: str,
        output_grid: xr.Dataset,
        tool: VerticalRegridTools = "xgcm",
        **options: Dict[str, Any],
    ) -> xr.Dataset:
        """
        Apply vertical regridding to ``data_var`` of the current
        ``xr.Dataset`` to ``output_grid``.

        Supported tools:

        - xgcm (https://xgcm.readthedocs.io/en/latest/index.html)

        Parameters
        ----------
        data_var: str
            Name of the variable in the ``xr.Dataset`` to regrid.
        output_grid : xr.Dataset
            Dataset containing output grid.
        tool : str
            Name of the regridding tool.
        **options : Dict[str, Any]
            These options are passed to the tool being used for regridding.
            See specific regridder documentation for available options.

        Returns
        -------
        xr.Dataset
            With the ``data_var`` variable on the grid defined in ``output_grid``.

        Raises
        ------
        ValueError
            If tool is not supported.

        Examples
        --------

        TODO: Update for vertical regridding
        Create destination grid:

        >>> output_grid = xcdat.create_uniform_grid(-90, 90, 4.0, -180, 180, 5.0)

        Regrid variable using "xesmf":

        >>> ds.regridder.horizontal("ts", output_grid, tool="xesmf", method="bilinear")

        Regrid variable using "regrid2":

        >>> ds.regridder.horizontal("ts", output_grid, tool="regrid2")
        """
        try:
            regrid_tool = VERTICAL_REGRID_TOOLS[tool]
        except KeyError as e:
            raise ValueError(
                f"Tool {e!s} does not exist, valid choices {list(VERTICAL_REGRID_TOOLS)}"
            )
        regridder = regrid_tool(self._ds, output_grid, **options)
        output_ds = regridder.vertical(data_var, self._ds)

        return output_ds<|MERGE_RESOLUTION|>--- conflicted
+++ resolved
@@ -2,13 +2,8 @@
 
 import xarray as xr
 
-<<<<<<< HEAD
-from xcdat.axis import CFAxisName, get_axis_coord
+from xcdat.axis import CFAxisKey, get_dim_coords
 from xcdat.regridder import regrid2, xgcm
-=======
-from xcdat.axis import CFAxisKey, get_dim_coords
-from xcdat.regridder import regrid2
->>>>>>> c5db7b2e
 from xcdat.utils import _has_module
 
 HorizontalRegridTools = Literal["xesmf", "regrid2"]
