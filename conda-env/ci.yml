# Conda xcdat CI/CD environment (used in GH Actions)
name: xcdat_ci
channels:
    - conda-forge
    - defaults
dependencies:
    # ==================
    # Base
    # ==================
    - python >=3.8
    - pip
    - cf_xarray
    - cftime
    - dask
    - esmpy
    - lxml
    - netcdf4
    - numpy
    - pandas
    - python-dateutil
    - xarray
    - xesmf
<<<<<<< HEAD
    - xgcm
    - python-dateutil
=======
    # Quality Assurance
    # ==================
>>>>>>> c9bcbcdb
    - types-python-dateutil
    # Testing
    # ==================
    - pytest
    - pytest-cov
prefix: /opt/miniconda3/envs/xcdat_ci<|MERGE_RESOLUTION|>--- conflicted
+++ resolved
@@ -20,13 +20,9 @@
     - python-dateutil
     - xarray
     - xesmf
-<<<<<<< HEAD
     - xgcm
-    - python-dateutil
-=======
     # Quality Assurance
     # ==================
->>>>>>> c9bcbcdb
     - types-python-dateutil
     # Testing
     # ==================
