# A conda development environment with all dependencies, including optional and documentation dependencies.
name: xcdat_dev
channels:
    - conda-forge
    - defaults
dependencies:
    # ==================
    # Base
    # ==================
    # NOTE: If versions are updated, also `additional_dependencies` list for mypy in `.pre-commit-config.yaml`
    - python=3.10.6
    - pip=22.3.1
    - cf_xarray=0.7.4
    - cftime=1.6.2
    - dask=2022.10.2
    - netcdf4=1.6.1
    - numpy=1.23.4
    - pandas=1.5.1
    - python-dateutil=2.8.2
<<<<<<< HEAD
    - xarray=2022.6.0
    - xgcm=0.8.0
=======
    - xarray=2022.11.0
>>>>>>> c5db7b2e
    # ==================
    # Optional
    # ==================
    - xesmf=0.6.3
    # ==================
    # Documentation
    # ==================
    - sphinx=4.5.0
    - sphinx-autosummary-accessors=2022.4.0
    - sphinx-book-theme=0.3.3
    - sphinx-copybutton=0.5.0
    - nbsphinx=0.8.9
    - pandoc=2.19.2
    - ipython=8.5.0 # Required for nbsphinx syntax highlighting
    # ==================
    # Quality Assurance
    # ==================
    # NOTE: If versions are updated, also update 'rev' in `.pre-commit.config.yaml`
    - black=22.10.0
    - flake8=5.0.4
    - flake8-isort=5.0.0
    - isort=5.10.1
    - mypy=0.990
    - pre-commit=2.20.0
    - types-python-dateutil=2.8.19
    # ==================
    # Testing
    # ==================
    - pytest=7.2.0
    - pytest-cov=4.0.0
    # ==================
    # Developer Tools
    # ==================
    - matplotlib=3.6.2
    - jupyterlab=3.5.0
    - tbump=6.9.0
prefix: /opt/miniconda3/envs/xcdat_dev<|MERGE_RESOLUTION|>--- conflicted
+++ resolved
@@ -17,12 +17,8 @@
     - numpy=1.23.4
     - pandas=1.5.1
     - python-dateutil=2.8.2
-<<<<<<< HEAD
-    - xarray=2022.6.0
+    - xarray=2022.11.0
     - xgcm=0.8.0
-=======
-    - xarray=2022.11.0
->>>>>>> c5db7b2e
     # ==================
     # Optional
     # ==================
